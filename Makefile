#   Copyright 2019 GM Cruise LLC
#
#   Licensed under the Apache License, Version 2.0 (the "License");
#   you may not use this file except in compliance with the License.
#   You may obtain a copy of the License at
#
#       http://www.apache.org/licenses/LICENSE-2.0
#
#   Unless required by applicable law or agreed to in writing, software
#   distributed under the License is distributed on an "AS IS" BASIS,
#   WITHOUT WARRANTIES OR CONDITIONS OF ANY KIND, either express or implied.
#   See the License for the specific language governing permissions and
#   limitations under the License.

OSNAME := $(shell uname -s)

VERSION=$(shell git describe --match 'v[0-9]*' --dirty='.m' --always --tags)
VERSION_TAG=$(VERSION:v%=%) # drop the v-prefix for docker images, per convention
PACKAGES=$(shell go list ./... | grep -v /vendor/)
GOFILES=$(shell find . -type f -name '*.go' -not -path "./vendor/*")
GO_LDFLAGS=-ldflags '-s -w -X main.version=${VERSION}'

.PHONY: entry test lint build image push-image

entry:
	@echo "These are your options:"
	@cat Makefile

check:
ifndef VERSION_TAG
	$(error VERSION_TAG must be set for image management)
endif

test:
	go test -cover -count=1 -v ${PACKAGES}

coverage:
	go test -cover -count=1 -coverprofile=coverage.out -v ${PACKAGES}
	go tool cover -html=coverage.out

lint:
	go vet ${PACKAGES}
	gofmt -d -l ${GOFILES}

build:
<<<<<<< HEAD
	go build -ldflags="-s -w" -a -o daytona cmd/daytona/main.go
	@command -v upx && upx daytona || echo "[INFO] No upx installed, not compressing."
=======
	CGO_ENABLED=0 go build ${GO_LDFLAGS} -a -o daytona cmd/daytona/main.go
	@type -P upx && upx daytona || echo "[INFO] No upx installed, not compressing."
>>>>>>> 7ec363ad

image: check
	docker build -t daytona:${VERSION_TAG} .

push-image: check
	@if test "$(REGISTRY)" = "" ; then \
        echo "REGISTRY but must be set in order to continue"; \
        exit 1; \
	fi
	docker tag daytona:${VERSION_TAG} ${REGISTRY}/daytona:${VERSION_TAG}
	docker push ${REGISTRY}/daytona:${VERSION_TAG}<|MERGE_RESOLUTION|>--- conflicted
+++ resolved
@@ -43,13 +43,8 @@
 	gofmt -d -l ${GOFILES}
 
 build:
-<<<<<<< HEAD
-	go build -ldflags="-s -w" -a -o daytona cmd/daytona/main.go
+  CGO_ENABLED=0 go build ${GO_LDFLAGS} -a -o daytona cmd/daytona/main.go
 	@command -v upx && upx daytona || echo "[INFO] No upx installed, not compressing."
-=======
-	CGO_ENABLED=0 go build ${GO_LDFLAGS} -a -o daytona cmd/daytona/main.go
-	@type -P upx && upx daytona || echo "[INFO] No upx installed, not compressing."
->>>>>>> 7ec363ad
 
 image: check
 	docker build -t daytona:${VERSION_TAG} .
